# Tapable

<<<<<<< HEAD
The tapable package exposes many Hook classes, which can be used to create hooks for plugins.
=======
The tapable packages expose many Hook classes, which can be used to create hooks for plugins.
>>>>>>> a3e2d5e5

``` javascript
const {
	SyncHook,
	SyncBailHook,
	SyncWaterfallHook,
	SyncLoopHook,
	AsyncParallelHook,
	AsyncParallelBailHook,
	AsyncSeriesHook,
	AsyncSeriesBailHook,
	AsyncSeriesWaterfallHook
 } = require("tapable");
```

## Installation

``` shell
npm install --save tapable
```

## Usage

All Hook constructors take one optional argument, which is a list of argument names as strings.

``` js
const hook = new SyncHook(["arg1", "arg2", "arg3"]);
```

The best practice is to expose all hooks of a class in a `hooks` property:

``` js
class Car {
	constructor() {
		this.hooks = {
			accelerate: new SyncHook(["newSpeed"]),
			brake: new SyncHook(),
			calculateRoutes: new AsyncParallelHook(["source", "target", "routesList"])
		};
	}

	/* ... */
}
```

Other people can now use these hooks:

``` js
const myCar = new Car();

// Use the tap method to add a consument
myCar.hooks.brake.tap("WarningLampPlugin", () => warningLamp.on());
```

It's required to pass a name to identify the plugin/reason.

You may receive arguments:

``` js
myCar.hooks.accelerate.tap("LoggerPlugin", newSpeed => console.log(`Accelerating to ${newSpeed}`));
```

For sync hooks, `tap` is the only valid method to add a plugin. Async hooks also support async plugins:

``` js
myCar.hooks.calculateRoutes.tapPromise("GoogleMapsPlugin", (source, target, routesList) => {
	// return a promise
	return google.maps.findRoute(source, target).then(route => {
		routesList.add(route);
	});
});
myCar.hooks.calculateRoutes.tapAsync("BingMapsPlugin", (source, target, routesList, callback) => {
	bing.findRoute(source, target, (err, route) => {
		if(err) return callback(err);
		routesList.add(route);
		// call the callback
		callback();
	});
});

// You can still use sync plugins
myCar.hooks.calculateRoutes.tap("CachedRoutesPlugin", (source, target, routesList) => {
	const cachedRoute = cache.get(source, target);
	if(cachedRoute)
		routesList.add(cachedRoute);
})
```

The class declaring these hooks need to call them:

``` js
class Car {
	/* ... */

	setSpeed(newSpeed) {
		this.hooks.accelerate.call(newSpeed);
	}

	useNavigationSystemPromise(source, target) {
		const routesList = new List();
		return this.hooks.calculateRoutes.promise(source, target, routesList).then(() => {
			return routesList.getRoutes();
		});
	}

	useNavigationSystemAsync(source, target, callback) {
		const routesList = new List();
		this.hooks.calculateRoutes.callAsync(source, target, routesList, err => {
			if(err) return callback(err);
			callback(null, routesList.getRoutes());
		});
	}
}
```

The Hook will compile a method with the most efficient way of running your plugins. It generates code depending on:
* The number of registered plugins (none, one, many)
* The kind of registered plugins (sync, async, promise)
* The used call method (sync, async, promise)
* The number of arguments
* Whether interception is used

This ensures fastest possible execution.

## Hook types

Each hook can be tapped with one or several functions. How they are executed depends on the hook type:

* Basic hook (without “Waterfall”, “Bail” or “Loop” in its name). This hook simply calls every function it tapped in a row.

* __Waterfall__. A waterfall hook also calls each tapped function in a row. Unlike the basic hook, it passes a return value from each function to the next function.

* __Bail__. A bail hook allows exiting early. When any of the tapped function returns anything, the bail hook will stop executing the remaining ones.

* __Loop__. TODO

Additionally, hooks can be synchronous or asynchronous. To reflect this, there’re “Sync”, “AsyncSeries”, and “AsyncParallel” hook classes:

* __Sync__. A sync hook can only be tapped with synchronous functions (using `myHook.tap()`).

* __AsyncSeries__. An async-series hook can be tapped with synchronous, callback-based and promise-based functions (using `myHook.tap()`, `myHook.tapAsync()` and `myHook.tapPromise()`). They call each async method in a row.

* __AsyncParallel__. An async-parallel hook can also be tapped with synchronous, callback-based and promise-based functions (using `myHook.tap()`, `myHook.tapAsync()` and `myHook.tapPromise()`). However, they run each async method in parallel.

The hook type is reflected in its class name. E.g., `AsyncSeriesWaterfallHook` allows asynchronous functions and runs them in series, passing each function’s return value into the next function.


## Interception

All Hooks offer an additional interception API:

``` js
myCar.hooks.calculateRoutes.intercept({
	call: (source, target, routesList) => {
		console.log("Starting to calculate routes");
	},
	register: (tapInfo) => {
		// tapInfo = { type: "promise", name: "GoogleMapsPlugin", fn: ... }
		console.log(`${tapInfo.name} is doing its job`);
		return tapInfo; // may return a new tapInfo object
	}
})
```

**call**: `(...args) => void` Adding `call` to your interceptor will trigger when hooks are triggered. You have access to the hooks arguments.

**tap**: `(tap: Tap) => void` Adding `tap` to your interceptor will trigger when a plugin taps into a hook. Provided is the `Tap` object. `Tap` object can't be changed.

**loop**: `(...args) => void` Adding `loop` to your interceptor will trigger for each loop of a looping hook.

**register**: `(tap: Tap) => Tap | undefined` Adding `register` to your interceptor will trigger for each added `Tap` and allows to modify it.

## Context

Plugins and interceptors can opt-in to access an optional `context` object, which can be used to pass arbitrary values to subsequent plugins and interceptors.

``` js
myCar.hooks.accelerate.intercept({
	context: true,
	tap: (context, tapInfo) => {
		// tapInfo = { type: "sync", name: "NoisePlugin", fn: ... }
		console.log(`${tapInfo.name} is doing it's job`);

		// `context` starts as an empty object if at least one plugin uses `context: true`.
		// If no plugins use `context: true`, then `context` is undefined.
		if (context) {
			// Arbitrary properties can be added to `context`, which plugins can then access.
			context.hasMuffler = true;
		}
	}
});

myCar.hooks.accelerate.tap({
	name: "NoisePlugin",
	context: true
}, (context, newSpeed) => {
	if (context && context.hasMuffler) {
		console.log("Silence...");
	} else {
		console.log("Vroom!");
	}
});
```

## HookMap

A HookMap is a helper class for a Map with Hooks

``` js
const keyedHook = new HookMap(key => new SyncHook(["arg"]))
```

``` js
keyedHook.tap("some-key", "MyPlugin", (arg) => { /* ... */ });
keyedHook.tapAsync("some-key", "MyPlugin", (arg, callback) => { /* ... */ });
keyedHook.tapPromise("some-key", "MyPlugin", (arg) => { /* ... */ });
```

``` js
const hook = keyedHook.get("some-key");
if(hook !== undefined) {
	hook.callAsync("arg", err => { /* ... */ });
}
```

## Hook/HookMap interface

Public:

``` ts
interface Hook {
	tap: (name: string | Tap, fn: (context?, ...args) => Result) => void,
	tapAsync: (name: string | Tap, fn: (context?, ...args, callback: (err, result: Result) => void) => void) => void,
	tapPromise: (name: string | Tap, fn: (context?, ...args) => Promise<Result>) => void,
	intercept: (interceptor: HookInterceptor) => void
}

interface HookInterceptor {
	call: (context?, ...args) => void,
	loop: (context?, ...args) => void,
	tap: (context?, tap: Tap) => void,
	register: (tap: Tap) => Tap,
	context: boolean
}

interface HookMap {
	for: (key: any) => Hook,
	tap: (key: any, name: string | Tap, fn: (context?, ...args) => Result) => void,
	tapAsync: (key: any, name: string | Tap, fn: (context?, ...args, callback: (err, result: Result) => void) => void) => void,
	tapPromise: (key: any, name: string | Tap, fn: (context?, ...args) => Promise<Result>) => void,
	intercept: (interceptor: HookMapInterceptor) => void
}

interface HookMapInterceptor {
	factory: (key: any, hook: Hook) => Hook
}

interface Tap {
	name: string,
	type: string
	fn: Function,
	stage: number,
	context: boolean
}
```

Protected (only for the class containing the hook):

``` ts
interface Hook {
	isUsed: () => boolean,
	call: (...args) => Result,
	promise: (...args) => Promise<Result>,
	callAsync: (...args, callback: (err, result: Result) => void) => void,
}

interface HookMap {
	get: (key: any) => Hook | undefined,
	for: (key: any) => Hook
}
```

## MultiHook

A helper Hook-like class to redirect taps to multiple other hooks:

``` js
const { MultiHook } = require("tapable");

this.hooks.allHooks = new MultiHook([this.hooks.hookA, this.hooks.hookB]);
```<|MERGE_RESOLUTION|>--- conflicted
+++ resolved
@@ -1,10 +1,6 @@
 # Tapable
 
-<<<<<<< HEAD
-The tapable package exposes many Hook classes, which can be used to create hooks for plugins.
-=======
-The tapable packages expose many Hook classes, which can be used to create hooks for plugins.
->>>>>>> a3e2d5e5
+The tapable package expose many Hook classes, which can be used to create hooks for plugins.
 
 ``` javascript
 const {
